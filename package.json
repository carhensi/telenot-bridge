--- conflicted
+++ resolved
@@ -23,22 +23,18 @@
     "author": "Carsten Hensiek",
     "license": "ISC",
     "dependencies": {
-<<<<<<< HEAD
         "@babel/core": "^7.27.1",
-        "dotenv": "^16.4.7",
-=======
         "dotenv": "^16.5.0",
->>>>>>> 3822cab3
         "eslint-plugin-security": "^3.0.1",
-        "mqtt": "^5.10.4",
+        "mqtt": "^5.13.0",
         "winston": "^3.15.0",
         "winston-daily-rotate-file": "^5.0.0"
     },
     "devDependencies": {
-        "@babel/preset-env": "^7.26.9",
+        "@babel/preset-env": "^7.27.2",
         "@jest/globals": "^29.7.0",
         "cross-env": "^7.0.3",
-        "eslint": "^9.26.0",
+        "eslint": "^9.27.0",
         "husky": "^9.1.6",
         "jest": "^29.7.0",
         "jsdoc": "^4.0.4",
