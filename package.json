{
    "name": "telenot-bridge",
    "version": "0.1.3",
    "description": "A Node.js-based bridge for integrating the Telenot alarm system with Home Assistant and HomeKit.",
    "type": "module",
    "main": "src/index.mjs",
    "scripts": {
        "start": "node src/index.mjs",
        "dev": "cross-env NODE_ENV=development nodemon src/index.mjs",
        "test": "node --experimental-vm-modules node_modules/jest/bin/jest.js",
        "test:coverage": "node --experimental-vm-modules node_modules/jest/bin/jest.js --coverage --detectOpenHandles",
        "debug": "cross-env NODE_ENV=development node --inspect src/index.mjs",
        "docs": "jsdoc -c jsdoc.json",
        "lint": "eslint src",
        "lint:fix": "eslint --fix src",
        "format": "prettier --write src",
        "prepare": "husky"
    },
    "repository": {
        "type": "git",
        "url": "https://github.com/carstenh/telenot-bridge.git"
    },
    "author": "Carsten Hensiek",
    "license": "ISC",
    "dependencies": {
<<<<<<< HEAD
        "@babel/core": "^7.27.1",
        "dotenv": "^16.6.1",
=======
        "@babel/core": "^7.27.4",
        "dotenv": "^16.5.0",
>>>>>>> d3edb7d0
        "eslint-plugin-security": "^3.0.1",
        "mqtt": "^5.13.1",
        "winston": "^3.15.0",
        "winston-daily-rotate-file": "^5.0.0"
    },
    "devDependencies": {
        "@babel/preset-env": "^7.27.2",
        "@jest/globals": "^29.7.0",
        "cross-env": "^7.0.3",
        "eslint": "^9.27.0",
        "husky": "^9.1.6",
        "jest": "^29.7.0",
        "jsdoc": "^4.0.4",
        "nodemon": "^3.1.10",
        "prettier": "^3.5.3"
    }
}<|MERGE_RESOLUTION|>--- conflicted
+++ resolved
@@ -23,13 +23,8 @@
     "author": "Carsten Hensiek",
     "license": "ISC",
     "dependencies": {
-<<<<<<< HEAD
-        "@babel/core": "^7.27.1",
+        "@babel/core": "^7.27.4",
         "dotenv": "^16.6.1",
-=======
-        "@babel/core": "^7.27.4",
-        "dotenv": "^16.5.0",
->>>>>>> d3edb7d0
         "eslint-plugin-security": "^3.0.1",
         "mqtt": "^5.13.1",
         "winston": "^3.15.0",
